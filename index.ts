--- conflicted
+++ resolved
@@ -74,7 +74,7 @@
         [key: string]: GuildStockData
       } = JSON.parse(fs.readFileSync(STOCKDATA).toString());
 
-      if(serverData[id]){
+      if(id in serverData){
         await interaction.reply(
           Discord.bold(id)
           + Discord.italic(interaction.guild!.name)
@@ -83,21 +83,7 @@
         );
         break;
       } else {
-<<<<<<< HEAD
         await interaction.reply('Server not found.');
-=======
-        if(serverData[name]){
-          await interaction.reply(
-            Discord.bold(name)
-            + ": ₦"
-            + serverData[name].actualPrice.toFixed(2)
-          );
-          break;
-        } else {
-          await interaction.reply("Server not found");
-          break;
-        }
->>>>>>> 48830d96
       }
 
       break;
