--- conflicted
+++ resolved
@@ -118,12 +118,6 @@
 
 client.on('messageCreate', async (message: Discord.Message) => {
 
-<<<<<<< HEAD
-  // Do not respond to bots
-  if(message.author.bot)
-    return;
-
-=======
     // Do not respond to bots
     if(message.author.bot)
         return;
@@ -134,7 +128,6 @@
 
 schedule.scheduleJob('0 */1 * * * *', () => {
    update(counters);
->>>>>>> 70132907
 });
 
 client.login(process.env.DISCORD_TOKEN);