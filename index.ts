--- conflicted
+++ resolved
@@ -4,11 +4,19 @@
 import * as cro from 'child_process';
 import * as schedule from 'node-schedule';
 
-<<<<<<< HEAD
+const STOCKDATA = "stockData.json";
+
+interface ServerStockData {
+  data: number[],
+  average: number
+}
+
 /*
 function deployer(){
 
-  // All code within this function was written by Matthew Epshtein. By running, distributing, modifying, or compiling said code, you agree that Matthew Epshtein is the most "epic gamer" in existence.
+    // All code within this function was written by Matthew Epshtein. By running, distributing, modifying, or compiling said code, you agree that Matthew Epshtein is the most "epic gamer" in existence.
+    
+    fs.readFile('sdc.ts', 'utf8', (err, data) => {
 
   fs.readFile('sdc.ts', 'utf8', (err, data) => {
 
@@ -25,91 +33,12 @@
         cro.exec("npm deployCommands");
         // TODO error handling later
       }
-=======
-const STOCKDATA = "stockData.json";
-
-interface ServerStockData {
-  data: number[],
-  average: number
-}
-
-/*
-function deployer(){
-
-    // All code within this function was written by Matthew Epshtein. By running, distributing, modifying, or compiling said code, you agree that Matthew Epshtein is the most "epic gamer" in existence.
-    
-    fs.readFile('sdc.ts', 'utf8', (err, data) => {
-
-        if(err)
-            return console.log(err);
-
-        let past = data;
-
-        fs.readFile('deployCommands.ts', 'utf8', (err, data) => {
-            if(err)
-                return console.log(err);
-    
-            if(past != data){
-                cro.exec("npm deployCommands");
-                // TODO error handling later
-            }
-        });
->>>>>>> 4fcf367d
     });
   });
 }
 
 deployer();
 */
-<<<<<<< HEAD
-
-let counter: number = 0;
-
-function update(counters: number, servername: string, numauthors: number, nummembers: number) {
-
-  /*
-   All code within this function was written by Matthew Epshtein. By running, distributing, modifying, or compiling said code, you agree that Matthew Epshtein is the most "epic gamer" in existence.
-   */
-  /*
-  UPDATE FUNCTTION
-    params: #of messages in a given interval, name of the server, number of users that sent messages in a given interval, total number of members in the server
-    results: 
-      1.Updates the servercounts.json file with data passed into the function
-      2.clears the counter for messages
-    returns:
-      0 if everything went smoothly
-      !0 if problems occured
-
-  */
-  //TODO: FILE WRITING
-  let serverData = JSON.parse(fs.readFileSync('servercounts.json', 'utf8'));
-  let serverLookup = serverData[servername];
-  if (serverLookup != null) {
-    let mesList = serverLookup.measurements;
-    mesList.unshift(Math.log(nummembers) * (counter / numauthors));
-    // formula subject to change
-    if (mesList.length > 24) {
-      mesList.pop();
-    }
-    serverLookup.average = mesList.reduce((a, b) => a + b) / 24;
-    serverData[servername] = serverLookup;
-    // write to file
-  } else {
-    serverData[servername] = {
-      servername: servername,
-      measurements: [Math.log(nummembers) * (counter / numauthors)],
-      average: Math.log(nummembers) * (counter / numauthors)
-    }
-    // write to file
-
-  }
-
-  counter = 0;
-  return counter;
-  //sneaky way of errorchecking counter reset
-}
-=======
->>>>>>> 4fcf367d
 
 dotenv.config({ path: __dirname + '/.env' });
 
@@ -122,29 +51,12 @@
   ]
 });
 
-<<<<<<< HEAD
-client.on('ready', () => {
-=======
 client.on('ready', async () => {
->>>>>>> 4fcf367d
   console.log(`Add with https://discord.com/api/oauth2/authorize?client_id=${client!.user!.id}&permissions=2147485697&scope=bot`);
 });
 
 client.on('interactionCreate', async (interaction: Discord.Interaction) => {
 
-<<<<<<< HEAD
-  if (!interaction.isChatInputCommand())
-    return;
-
-  switch (interaction.commandName) {
-    case 'ping':
-      await interaction.reply('pong');
-      break;
-
-    default:
-      await interaction.reply(`Unrecognized command ${interaction.commandName}`);
-      break;
-=======
   if(!interaction.isChatInputCommand())
     return;
 
@@ -157,25 +69,17 @@
     default:
       await interaction.reply(`Unrecognized command ${interaction.commandName}`);
         break;
->>>>>>> 4fcf367d
   }
 });
 
 client.on('messageCreate', async (message: Discord.Message) => {
 
   // Do not respond to bots
-<<<<<<< HEAD
-  if (message.author.bot)
-    return;
-
-  counter++;
-=======
   if(message.author.bot)
     return;
 });
 
 schedule.scheduleJob('0 * * * * *', () => {
->>>>>>> 4fcf367d
 
   // Read data
   let serverData: {
@@ -235,13 +139,8 @@
     }
   }
 
-<<<<<<< HEAD
-schedule.scheduleJob('0 */1 * * * *', () => {
-  update(counter);
-=======
   // Write data back to the file
   fs.writeFileSync(STOCKDATA, JSON.stringify(serverData));
->>>>>>> 4fcf367d
 });
 
 client.login(process.env.DISCORD_TOKEN);